{
  "$schema": "https://raw.githubusercontent.com/dotnet/dev-proxy/main/schemas/v0.25.0/rc.schema.json",
  "plugins": [
    {
      "name": "GraphSelectGuidancePlugin",
      "enabled": true,
      "pluginPath": "~appFolder/plugins/dev-proxy-plugins.dll"
    },
    {
      "name": "GraphBetaSupportGuidancePlugin",
      "enabled": true,
      "pluginPath": "~appFolder/plugins/dev-proxy-plugins.dll",
      "urlsToWatch": [
        "https://graph.microsoft.com/beta/*",
        "https://graph.microsoft.us/beta/*",
        "https://dod-graph.microsoft.us/beta/*",
        "https://microsoftgraph.chinacloudapi.cn/beta/*"
      ]
    },
    {
      "name": "GraphConnectorGuidancePlugin",
      "enabled": true,
      "pluginPath": "~appFolder/plugins/dev-proxy-plugins.dll",
      "urlsToWatch": [
        "https://graph.microsoft.com/*/external/connections/*/schema",
        "https://graph.microsoft.us/*/external/connections/*/schema",
        "https://dod-graph.microsoft.us/*/external/connections/*/schema",
        "https://microsoftgraph.chinacloudapi.cn/*/external/connections/*/schema"
      ]
    },
    {
      "name": "GraphSdkGuidancePlugin",
      "enabled": true,
      "pluginPath": "~appFolder/plugins/dev-proxy-plugins.dll"
    },
    {
      "name": "ODataPagingGuidancePlugin",
      "enabled": true,
      "pluginPath": "~appFolder/plugins/dev-proxy-plugins.dll"
    },
    {
      "name": "GraphClientRequestIdGuidancePlugin",
      "enabled": true,
      "pluginPath": "~appFolder/plugins/dev-proxy-plugins.dll"
    },
    {
      "name": "GraphRandomErrorPlugin",
      "enabled": true,
      "pluginPath": "~appFolder/plugins/dev-proxy-plugins.dll",
      "configSection": "graphRandomErrorsPlugin"
    },
    {
      "name": "ExecutionSummaryPlugin",
      "enabled": true,
      "pluginPath": "~appFolder/plugins/dev-proxy-plugins.dll",
      "configSection": "executionSummaryPlugin"
    }
  ],
  "urlsToWatch": [
    "https://graph.microsoft.com/v1.0/*",
    "https://graph.microsoft.com/beta/*",
    "https://graph.microsoft.us/v1.0/*",
    "https://graph.microsoft.us/beta/*",
    "https://dod-graph.microsoft.us/v1.0/*",
    "https://dod-graph.microsoft.us/beta/*",
    "https://microsoftgraph.chinacloudapi.cn/v1.0/*",
    "https://microsoftgraph.chinacloudapi.cn/beta/*"
  ],
  "graphRandomErrorsPlugin": {
<<<<<<< HEAD
    "allowedErrors": [ 429, 500, 502, 503, 504, 507 ],
    "rate": 50
=======
    "$schema": "https://raw.githubusercontent.com/dotnet/dev-proxy/main/schemas/v0.25.0/graphrandomerrorplugin.schema.json",
    "allowedErrors": [
      429,
      500,
      502,
      503,
      504,
      507
    ]
>>>>>>> cc404643
  },
  "executionSummaryPlugin": {
    "$schema": "https://raw.githubusercontent.com/dotnet/dev-proxy/main/schemas/v0.25.0/executionsummaryplugin.schema.json",
    "groupBy": "url"
  },
  "labelMode": "text",
  "logLevel": "information"
}<|MERGE_RESOLUTION|>--- conflicted
+++ resolved
@@ -67,10 +67,6 @@
     "https://microsoftgraph.chinacloudapi.cn/beta/*"
   ],
   "graphRandomErrorsPlugin": {
-<<<<<<< HEAD
-    "allowedErrors": [ 429, 500, 502, 503, 504, 507 ],
-    "rate": 50
-=======
     "$schema": "https://raw.githubusercontent.com/dotnet/dev-proxy/main/schemas/v0.25.0/graphrandomerrorplugin.schema.json",
     "allowedErrors": [
       429,
@@ -79,8 +75,8 @@
       503,
       504,
       507
-    ]
->>>>>>> cc404643
+    ],
+    "rate": 50
   },
   "executionSummaryPlugin": {
     "$schema": "https://raw.githubusercontent.com/dotnet/dev-proxy/main/schemas/v0.25.0/executionsummaryplugin.schema.json",
